--- conflicted
+++ resolved
@@ -2,8 +2,8 @@
 import pathlib
 import signal
 import subprocess
+import threading
 import time
-import threading
 from contextlib import closing, contextmanager
 from typing import Any, Dict, Optional, Tuple
 from uuid import UUID
@@ -28,12 +28,12 @@
 from fixtures.utils import lsn_from_hex, lsn_to_hex, subprocess_capture
 
 
-def assert_tenant_status(pageserver_http_client: NeonPageserverHttpClient,
-                         tenant: UUID,
-                         expected_status: str):
+def assert_tenant_status(
+    pageserver_http_client: NeonPageserverHttpClient, tenant: UUID, expected_status: str
+):
     tenant_status = pageserver_http_client.tenant_status(tenant)
     log.info(f"tenant_status: {tenant_status}")
-    assert tenant_status['state'] == expected_status, tenant_status
+    assert tenant_status["state"] == expected_status, tenant_status
 
 
 def assert_abs_margin_ratio(a: float, b: float, margin_ratio: float):
@@ -179,25 +179,15 @@
 
     # when load is active these checks can break because lsns are not static
     # so lets check with some margin
-<<<<<<< HEAD
-    assert_abs_margin_ratio(lsn_from_hex(new_timeline_detail['disk_consistent_lsn']),
-                            lsn_from_hex(old_timeline_detail['disk_consistent_lsn']),
-                            0.03)
-
-    assert_abs_margin_ratio(lsn_from_hex(new_timeline_detail['disk_consistent_lsn']),
-                            old_current_lsn,
-                            0.03)
-=======
     assert_abs_margin_ratio(
-        lsn_from_hex(new_timeline_detail["local"]["disk_consistent_lsn"]),
-        lsn_from_hex(old_timeline_detail["local"]["disk_consistent_lsn"]),
+        lsn_from_hex(new_timeline_detail["disk_consistent_lsn"]),
+        lsn_from_hex(old_timeline_detail["disk_consistent_lsn"]),
         0.03,
     )
 
     assert_abs_margin_ratio(
-        lsn_from_hex(new_timeline_detail["local"]["disk_consistent_lsn"]), old_current_lsn, 0.03
-    )
->>>>>>> 39a3bcac
+        lsn_from_hex(new_timeline_detail["disk_consistent_lsn"]), old_current_lsn, 0.03
+    )
 
 
 def switch_pg_to_new_pageserver(
@@ -414,25 +404,14 @@
 
             # check that it shows that download is in progress
             tenant_status = new_pageserver_http.tenant_status(tenant_id=tenant_id)
-<<<<<<< HEAD
-            assert tenant_status['state'] == 'Attaching'
-
-            # wait until tenant is downloaded
-            wait_until(number_of_iterations=100,
-                       interval=1,
-                       func=lambda: assert_tenant_status(new_pageserver_http, tenant_id, 'Active'))
-=======
-            assert tenant_status.get("has_in_progress_downloads"), tenant_status
+            assert tenant_status["state"] == "Attaching"
 
             # wait until tenant is downloaded
             wait_until(
-                number_of_iterations=10,
+                number_of_iterations=100,
                 interval=1,
-                func=lambda: assert_no_in_progress_downloads_for_tenant(
-                    new_pageserver_http, tenant_id
-                ),
+                func=lambda: assert_tenant_status(new_pageserver_http, tenant_id, "Active"),
             )
->>>>>>> 39a3bcac
 
             check_timeline_attached(
                 new_pageserver_http,
@@ -478,9 +457,11 @@
         pageserver_http.tenant_detach(tenant_id)
 
         # Wait a little, so that the detach operation has time to finish.
-        wait_while(number_of_iterations=100,
-                   interval=1,
-                   func=lambda: assert_tenant_status(pageserver_http, tenant_id, 'Stopping'))
+        wait_while(
+            number_of_iterations=100,
+            interval=1,
+            func=lambda: assert_tenant_status(pageserver_http, tenant_id, "Stopping"),
+        )
 
         post_migration_check(pg_main, 500500, old_local_path_main)
         post_migration_check(pg_second, 1001000, old_local_path_second)
